from __future__ import absolute_import

from datetime import datetime
from io import BytesIO, SEEK_END
from logging import debug, info
from os import close, remove
from os.path import splitext
from tempfile import mkstemp

from googleapiclient.discovery import build
from googleapiclient.http import MediaFileUpload, MediaIoBaseUpload
from fs.base import FS
from fs.enums import ResourceType
<<<<<<< HEAD
from fs.errors import DirectoryExists, DirectoryExpected, DirectoryNotEmpty, FileExists, FileExpected, \
	InvalidCharsInPath, ResourceNotFound
=======
from fs.errors import DirectoryExists, DirectoryExpected, DirectoryNotEmpty, FileExists, FileExpected, InvalidCharsInPath, NoURL, ResourceNotFound, OperationFailed
>>>>>>> 2fce878e
from fs.info import Info
from fs.iotools import RawWrapper
from fs.mode import Mode
from fs.path import basename, dirname, iteratepath
from fs.subfs import SubFS
from fs.time import datetime_to_epoch

_fileMimeType = "application/vnd.google-apps.file"
_folderMimeType = "application/vnd.google-apps.folder"
_sharingUrl = "https://drive.google.com/open?id="
_INVALID_PATH_CHARS = ":\0"


def _Escape(name):
	name = name.replace("\\", "\\\\")
	name = name.replace("'", r"\'")
	return name


def _CheckPath(path):
	for char in _INVALID_PATH_CHARS:
		if char in path:
			raise InvalidCharsInPath(path)


# TODO - switch to MediaIoBaseUpload and use BytesIO
class _UploadOnClose(RawWrapper):
	def __init__(self, fs, path, parsedMode):
		self.fs = fs
		self.path = path
		self.parentMetadata = self.fs._itemFromPath(dirname(self.path))  # pylint: disable=protected-access
		# None here means we'll have to create a new file later
		self.thisMetadata = self.fs._itemFromPath(self.path)  # pylint: disable=protected-access
		# keeping a parsed mode separate from the base class's mode member
		self.parsedMode = parsedMode
		fileHandle, self.localPath = mkstemp(prefix="pyfilesystem-googledrive-", suffix=splitext(self.path)[1],
											 text=False)
		close(fileHandle)
		debug(f"self.localPath: {self.localPath}")

		if (self.parsedMode.reading or self.parsedMode.appending) and not self.parsedMode.truncate:
			if self.thisMetadata is not None:
				initialData = self.fs.drive.files().get_media(fileId=self.thisMetadata["id"]).execute()
				debug(f"Read initial data: {initialData}")
				with open(self.localPath, "wb") as f:
					f.write(initialData)
		platformMode = self.parsedMode.to_platform()
		platformMode += ("b" if "b" not in platformMode else "")
		platformMode = platformMode.replace("x", "a")
		super().__init__(f=open(self.localPath, mode=platformMode))
		if self.parsedMode.appending:
			# seek to the end
			self.seek(0, SEEK_END)

	def close(self):
		super().close()  # close the file so that it's readable for upload
		if self.parsedMode.writing:
			# google doesn't accept the fractional second part
			now = datetime.utcnow().replace(microsecond=0).isoformat() + "Z"
			onlineMetadata = {"modifiedTime": now}

			with open(self.localPath, "rb") as f:
				dataToWrite = f.read()
			debug(f"About to upload data: {dataToWrite}")

			if len(dataToWrite) > 0:
				upload = MediaFileUpload(self.localPath, resumable=True)
				if self.thisMetadata is None:
					debug("Creating new file")
					onlineMetadata.update(
						{"name": basename(self.path), "parents": [self.parentMetadata["id"]], "createdTime": now})
					request = self.fs.drive.files().create(body=onlineMetadata, media_body=upload)
				else:
					debug("Updating existing file")
					request = self.fs.drive.files().update(fileId=self.thisMetadata["id"], body={}, media_body=upload)

				response = None
				while response is None:
					status, response = request.next_chunk()
					debug(f"{status}: {response}")
				# MediaFileUpload doesn't close it's file handle, so we have to workaround it (https://github.com/googleapis/google-api-python-client/issues/575)
				upload._fd.close()  # pylint: disable=protected-access
			else:
				fh = BytesIO(b"")
				media = MediaIoBaseUpload(fh, mimetype="application/octet-stream", chunksize=-1, resumable=False)
				if self.thisMetadata is None:
					onlineMetadata.update(
						{"name": basename(self.path), "parents": [self.parentMetadata["id"]], "createdTime": now})
					createdFile = self.fs.drive.files().create(
						body=onlineMetadata,
						media_body=media).execute()
					debug(f"Created empty file: {createdFile}")
				else:
					updatedFile = self.fs.drive.files().update(
						fileId=self.thisMetadata["id"],
						body={},
						media_body=media).execute()
					debug(f"Updated file to empty: {updatedFile}")
		remove(self.localPath)


class GoogleDriveFS(FS):
	def __init__(self, credentials):
		super().__init__()

		self.drive = build("drive", "v3", credentials=credentials, cache_discovery=False)

		_meta = self._meta = {
			"case_insensitive": True,
		# it will even let you have 2 identical filenames in the same directory! But the search is case-insensitive
			"invalid_path_chars": _INVALID_PATH_CHARS,  # not sure what else
			"max_path_length": None,  # don't know what the limit is
			"max_sys_path_length": None,  # there's no syspath
			"network": True,
			"read_only": False,
			"supports_rename": False  # since we don't have a syspath...
		}

	def __repr__(self):
		return "<GoogleDriveFS>"

	def _childByName(self, parentId, childName):
		# this "name=" clause seems to be case-insensitive, which means it's easier to model this
		# as a case-insensitive filesystem
		if not parentId:
			parentId = 'root'
			# Google drive seems to somehow distinguish it's real root folder from folder named "root" in root folder.
		query = f"trashed=False and name='{_Escape(childName)}' and '{parentId}' in parents"
		result = self.drive\
			.files()\
			.list(q=query, fields="files(id,mimeType,kind,name,createdTime,modifiedTime,size,permissions)")\
			.execute()
		if len(result["files"]) not in [0, 1]:
			# Google drive doesn't follow the model of a filesystem, really
			# but since most people will set it up to follow the model, we'll carry on regardless
			# and just throw an error when it becomes a problem
			raise RuntimeError(f"Folder with id {parentId} has more than 1 child with name {childName}")
		return result["files"][0] if result["files"] else None

	def _childrenById(self, parentId):
		if not parentId:
			parentId = 'root'
			# Google drive seems to somehow distinguish it's real root folder from folder named "root" in root folder.
		query = f"trashed=False and '{parentId}' in parents"
		result = self.drive \
			.files() \
			.list(q=query, fields="files(id,mimeType,kind,name,createdTime,modifiedTime,size,permissions)") \
			.execute()
		return result["files"]

	def _itemFromPath(self, path):
		metadata = None
		ipath = iteratepath(path)
		if ipath:
			for child_name in ipath:
				parent_id = metadata["id"] if metadata else None
				metadata = self._childByName(parent_id, child_name) # pylint: disable=unsubscriptable-object
		else:
			metadata = self._childrenById(None) # querying root folder. will return a list, not dict
		return metadata

	def _infoFromMetadata(self, metadata):  # pylint: disable=no-self-use
		isFolder = (metadata["mimeType"] == _folderMimeType)
		rfc3339 = "%Y-%m-%dT%H:%M:%S.%fZ"
		rawInfo = {
			"basic": {
				"name": metadata["name"],
				"is_dir": isFolder
			},
			"details": {
				"accessed": None,  # not supported by Google Drive API
				"created": datetime_to_epoch(datetime.strptime(metadata["createdTime"], rfc3339)),
				"metadata_changed": None,  # not supported by Google Drive API
				"modified": datetime_to_epoch(datetime.strptime(metadata["modifiedTime"], rfc3339)),
				"size": int(metadata["size"]) if isFolder is False else None,  # folders have no size
				"type": ResourceType.directory if isFolder else ResourceType.file
			},
			"sharing": {
				"id": metadata["id"],
				"permissions": metadata["permissions"],
<<<<<<< HEAD
				"is_shared": True if len(metadata["permissions"]) > 1 else False
=======
				"is_shared": len(metadata["permissions"]) > 1
				}
>>>>>>> 2fce878e
			}
		}
		# there is also file-type-specific metadata like imageMediaMetadata
		return Info(rawInfo)

	def getinfo(self, path, namespaces=None):  # pylint: disable=unused-argument
		_CheckPath(path)
		with self._lock:
			metadata = self._itemFromPath(path)
			if metadata is None or type(metadata) is list:
				raise ResourceNotFound(path=path)
			return self._infoFromMetadata(metadata)

	def setinfo(self, path, info):  # pylint: disable=redefined-outer-name,too-many-branches,unused-argument
		_CheckPath(path)
		with self._lock:
			metadata = self._itemFromPath(path)
			if metadata is None or type(metadata) is list:
				raise ResourceNotFound(path=path)

<<<<<<< HEAD
	def geturl(self, path, purpose="download"):
		return _sharingUrl + self.getinfo(path).get("sharing", "id")
=======
	def share(self, path, email=None, role='reader'):
		"""
		Shares item.
		:param path: item path
		:param email: email of gmail-user to share item. If None, will share with anybody.
		:param role: google drive sharing role
		:return: URL
		"""
		_CheckPath(path)
		with self._lock:
			metadata = self._itemFromPath(path)
			if metadata is None or isinstance(metadata, list):
				raise ResourceNotFound(path=path)
			if role not in ('reader', 'writer', 'commenter', 'fileOrganizer', 'organizer', 'owner'):
				raise OperationFailed(path=path, msg=f'unknown sharing role: {role}')
			if email:
				permissions = {'role': role, 'type': 'user', 'emailAddress': email}
			else:
				permissions = {'role': role, 'type': 'anyone'}
			self.drive.permissions().create(fileId=metadata['id'], body=permissions).execute()
			return self.geturl(path)

	def hasurl(self, path, purpose="download"):
		_CheckPath(path)
		if purpose != "download":
			raise NoURL(path, purpose, "No such purpose")
		with self._lock:
			try:
				return self.getinfo(path).get("sharing", "is_shared")
			except ResourceNotFound:
				return False

	def geturl(self, path, purpose="download"): # pylint: disable=unused-argument
		_CheckPath(path)
		if purpose != "download":
			raise NoURL(path, purpose, "No such purpose")
		with self._lock:
			fileInfo = self.getinfo(path)
			if fileInfo.get("sharing", "is_shared") is False:
				raise NoURL(path, purpose, f"{path} is not shared")
			return _sharingUrl + fileInfo.get("sharing", "id")
>>>>>>> 2fce878e

	def listdir(self, path):
		_CheckPath(path)
		with self._lock:
			return [x.name for x in self.scandir(path)]

	def _create_subdirectory(self, name, parents=None):
		newMetadata = {"name": basename(name), "parents": parents, "mimeType": _folderMimeType}
		self.drive.files().create(body=newMetadata, fields="id").execute()
		return SubFS(self, name)

	def makedir(self, path, permissions=None, recreate=False):
		_CheckPath(path)
		with self._lock:
			info(f"makedir: {path}, {permissions}, {recreate}")
			parentMetadata = self._itemFromPath(dirname(path))

			if type(parentMetadata) is list: # adding new folder to root folder
				if not self._childByName(None, path):
					return self._create_subdirectory(path)
				else:
					raise DirectoryExists(path=path)

			if parentMetadata is None:
				raise ResourceNotFound(path=path)
			childMetadata = self._childByName(parentMetadata["id"], basename(path))
			if childMetadata is not None:
				if recreate is False:
					raise DirectoryExists(path=path)
<<<<<<< HEAD
				else:
					return SubFS(self, path)
			return self._create_subdirectory(path, parents=[parentMetadata["id"]])
=======
				return SubFS(self, path)
			newMetadata = {"name": basename(path), "parents": [parentMetadata["id"]], "mimeType": _folderMimeType}
			_ = self.drive.files().create(body=newMetadata, fields="id").execute()
			return SubFS(self, path)
>>>>>>> 2fce878e

	def openbin(self, path, mode="r", buffering=-1, **options):  # pylint: disable=unused-argument
		_CheckPath(path)
		with self._lock:
			info(f"openbin: {path}, {mode}, {buffering}")
			parsedMode = Mode(mode)
			exists = self.exists(path)
			if parsedMode.exclusive and exists:
				raise FileExists(path)
			if parsedMode.reading and not parsedMode.create and not exists:
				raise ResourceNotFound(path)
			if self.isdir(path):
				raise FileExpected(path)
			if parsedMode.writing:
				# make sure that the parent directory exists
				parentDir = dirname(path)
				if self._itemFromPath(parentDir) is None:
					raise ResourceNotFound(parentDir)
			return _UploadOnClose(fs=self, path=path, parsedMode=parsedMode)

	def remove(self, path):
		if path == '/':
			raise DirectoryNotEmpty(path=path)
		_CheckPath(path)
		with self._lock:
			info(f"remove: {path}")
			metadata = self._itemFromPath(path)
			if metadata is None:
				raise ResourceNotFound(path=path)
			if metadata["mimeType"] == _folderMimeType:
				raise FileExpected(path=path)
			self.drive.files().delete(fileId=metadata["id"]).execute()

	def removedir(self, path):
		if path == '/':
			raise DirectoryNotEmpty(path=path)
		_CheckPath(path)
		with self._lock:
			info(f"removedir: {path}")
			metadata = self._itemFromPath(path)
			if metadata is None:
				raise ResourceNotFound(path=path)
			if metadata["mimeType"] != _folderMimeType:
				raise DirectoryExpected(path=path)
			children = self._childrenById(metadata["id"])
			if len(children) > 0:
				raise DirectoryNotEmpty(path=path)
			self.drive.files().delete(fileId=metadata["id"]).execute()

	def _generate_children(self, children, page):
		if page:
			return (self._infoFromMetadata(x) for x in children[page[0]:page[1]])
		return (self._infoFromMetadata(x) for x in children)

	# non-essential method - for speeding up walk
	def scandir(self, path, namespaces=None, page=None):
		_CheckPath(path)
		with self._lock:
			info(f"scandir: {path}, {namespaces}, {page}")
			metadata = self._itemFromPath(path)
			if metadata is None:
				raise ResourceNotFound(path=path)
			if type(metadata) is list: # root folder
				children = self._childrenById(None)
				return self._generate_children(children, page)
			if metadata["mimeType"] != _folderMimeType:
				raise DirectoryExpected(path=path)
			children = self._childrenById(metadata["id"])
			return self._generate_children(children, page)<|MERGE_RESOLUTION|>--- conflicted
+++ resolved
@@ -11,12 +11,7 @@
 from googleapiclient.http import MediaFileUpload, MediaIoBaseUpload
 from fs.base import FS
 from fs.enums import ResourceType
-<<<<<<< HEAD
-from fs.errors import DirectoryExists, DirectoryExpected, DirectoryNotEmpty, FileExists, FileExpected, \
-	InvalidCharsInPath, ResourceNotFound
-=======
 from fs.errors import DirectoryExists, DirectoryExpected, DirectoryNotEmpty, FileExists, FileExpected, InvalidCharsInPath, NoURL, ResourceNotFound, OperationFailed
->>>>>>> 2fce878e
 from fs.info import Info
 from fs.iotools import RawWrapper
 from fs.mode import Mode
@@ -197,12 +192,8 @@
 			"sharing": {
 				"id": metadata["id"],
 				"permissions": metadata["permissions"],
-<<<<<<< HEAD
-				"is_shared": True if len(metadata["permissions"]) > 1 else False
-=======
 				"is_shared": len(metadata["permissions"]) > 1
 				}
->>>>>>> 2fce878e
 			}
 		}
 		# there is also file-type-specific metadata like imageMediaMetadata
@@ -223,10 +214,6 @@
 			if metadata is None or type(metadata) is list:
 				raise ResourceNotFound(path=path)
 
-<<<<<<< HEAD
-	def geturl(self, path, purpose="download"):
-		return _sharingUrl + self.getinfo(path).get("sharing", "id")
-=======
 	def share(self, path, email=None, role='reader'):
 		"""
 		Shares item.
@@ -268,7 +255,6 @@
 			if fileInfo.get("sharing", "is_shared") is False:
 				raise NoURL(path, purpose, f"{path} is not shared")
 			return _sharingUrl + fileInfo.get("sharing", "id")
->>>>>>> 2fce878e
 
 	def listdir(self, path):
 		_CheckPath(path)
@@ -298,16 +284,10 @@
 			if childMetadata is not None:
 				if recreate is False:
 					raise DirectoryExists(path=path)
-<<<<<<< HEAD
-				else:
-					return SubFS(self, path)
-			return self._create_subdirectory(path, parents=[parentMetadata["id"]])
-=======
 				return SubFS(self, path)
 			newMetadata = {"name": basename(path), "parents": [parentMetadata["id"]], "mimeType": _folderMimeType}
 			_ = self.drive.files().create(body=newMetadata, fields="id").execute()
 			return SubFS(self, path)
->>>>>>> 2fce878e
 
 	def openbin(self, path, mode="r", buffering=-1, **options):  # pylint: disable=unused-argument
 		_CheckPath(path)
